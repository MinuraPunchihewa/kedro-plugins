"""``ManagedTableDataset`` implementation to access managed delta tables
in Databricks.
"""
from __future__ import annotations

import logging
from dataclasses import dataclass, field
from typing import Any, ClassVar

import pandas as pd
from kedro.io.core import Version

from kedro_datasets.databricks._base_table_dataset import BaseTable, BaseTableDataset

logger = logging.getLogger(__name__)
pd.DataFrame.iteritems = pd.DataFrame.items


@dataclass(frozen=True)
class ManagedTable(BaseTable):
    """Stores the definition of a managed table."""

    _VALID_FORMATS: ClassVar[list[str]] = field(default=["delta"])


class ManagedTableDataset(BaseTableDataset):
    """``ManagedTableDataset`` loads and saves data into managed delta tables in Databricks.
    Load and save can be in Spark or Pandas dataframes, specified in dataframe_type.
    When saving data, you can specify one of three modes: overwrite, append,
    or upsert. Upsert requires you to specify the primary_column parameter which
    will be used as part of the join condition. This dataset works best with
    the databricks kedro starter. That starter comes with hooks that allow this
    dataset to function properly. Follow the instructions in that starter to
    setup your project for this dataset.

    Example usage for the
    `YAML API <https://docs.kedro.org/en/stable/data/data_catalog_yaml_examples.html>`_:

    .. code-block:: yaml

        names_and_ages@spark:
          type: databricks.ManagedTableDataset
          table: names_and_ages

        names_and_ages@pandas:
          type: databricks.ManagedTableDataset
          table: names_and_ages
          dataframe_type: pandas

    Example usage for the
    `Python API <https://docs.kedro.org/en/stable/data/\
    advanced_data_catalog_usage.html>`_:

    .. code-block:: pycon

        >>> from kedro_datasets.databricks import ManagedTableDataset
        >>> from pyspark.sql import SparkSession
        >>> from pyspark.sql.types import IntegerType, Row, StringType, StructField, StructType
        >>> import importlib_metadata
        >>>
        >>> DELTA_VERSION = importlib_metadata.version("delta-spark")
        >>> schema = StructType(
        ...     [StructField("name", StringType(), True), StructField("age", IntegerType(), True)]
        ... )
        >>> data = [("Alex", 31), ("Bob", 12), ("Clarke", 65), ("Dave", 29)]
        >>> spark_df = (
        ...     SparkSession.builder.config(
        ...         "spark.jars.packages", f"io.delta:delta-core_2.12:{DELTA_VERSION}"
        ...     )
        ...     .config("spark.sql.extensions", "io.delta.sql.DeltaSparkSessionExtension")
        ...     .config(
        ...         "spark.sql.catalog.spark_catalog",
        ...         "org.apache.spark.sql.delta.catalog.DeltaCatalog",
        ...     )
        ...     .getOrCreate()
        ...     .createDataFrame(data, schema)
        ... )
        >>> dataset = ManagedTableDataset(table="names_and_ages", write_mode="overwrite")
        >>> dataset.save(spark_df)
        >>> reloaded = dataset.load()
        >>> assert Row(name="Bob", age=12) in reloaded.take(4)
    """

    def __init__(  # noqa: PLR0913
        self,
        *,
        table: str,
        catalog: str | None = None,
        database: str = "default",
        write_mode: str | None = None,
        dataframe_type: str = "spark",
        primary_key: str | list[str] | None = None,
        version: Version | None = None,
        # the following parameters are used by project hooks
        # to create or update table properties
        schema: dict[str, Any] | None = None,
        partition_columns: list[str] | None = None,
        owner_group: str | None = None,
        metadata: dict[str, Any] | None = None,
    ) -> None:
        """Creates a new instance of ``ManagedTableDataset``.

        Args:
            table: The name of the table.
            catalog: The name of the catalog in Unity.
                Defaults to None.
            database: The name of the database.
                (also referred to as schema). Defaults to "default".
<<<<<<< HEAD
            write_mode: The mode to write the data into the table. If not
                present, the data set is read-only.
=======
            write_mode: the mode to write the data into the table. If not
                present, the dataset is read-only.
>>>>>>> 987dab90
                Options are:["overwrite", "append", "upsert"].
                "upsert" mode requires primary_key field to be populated.
                Defaults to None.
            dataframe_type: "pandas" or "spark" dataframe.
                Defaults to "spark".
            primary_key: The primary key of the table.
                Can be in the form of a list. Defaults to None.
            version: kedro.io.core.Version instance to load the data.
                Defaults to None.
            schema: The schema of the table in JSON form.
                Dataframes will be truncated to match the schema if provided.
                Used by the hooks to create the table if the schema is provided.
                Defaults to None.
            partition_columns: The columns to use for partitioning the table.
                Used by the hooks. Defaults to None.
            owner_group: If table access control is enabled in your workspace,
                specifying owner_group will transfer ownership of the table and database to
                this owner. All databases should have the same owner_group. Defaults to None.
            metadata: Any arbitrary metadata.
                This is ignored by Kedro, but may be consumed by users or external plugins.
        Raises:
            DatasetError: Invalid configuration supplied (through ``ManagedTable`` validation).
        """
        super().__init__(
            database=database,
            catalog=catalog,
            table=table,
            write_mode=write_mode,
            dataframe_type=dataframe_type,
            version=version,
            schema=schema,
            partition_columns=partition_columns,
            metadata=metadata,
            primary_key=primary_key,
            owner_group=owner_group,
        )

    def _create_table(  # noqa: PLR0913
        self,
        table: str,
        catalog: str | None,
        database: str,
        format: str,
        write_mode: str | None,
        location: str | None,
        dataframe_type: str,
        primary_key: str | list[str] | None,
        json_schema: dict[str, Any] | None,
        partition_columns: list[str] | None,
        owner_group: str | None,
    ) -> ManagedTable:
        """Creates a new ``ManagedTable`` instance with the provided attributes.

        Args:
            table: The name of the table.
            catalog: The catalog of the table.
            database: The database of the table.
            format: The format of the table.
            write_mode: The write mode for the table.
            dataframe_type: The type of dataframe.
            primary_key: The primary key of the table.
            json_schema: The JSON schema of the table.
            partition_columns: The partition columns of the table.
            owner_group: The owner group of the table.

        Returns:
            ``ManagedTable``: The new ``ManagedTable`` instance.
        """
        return ManagedTable(
            table=table,
            catalog=catalog,
            database=database,
            write_mode=write_mode,
            location=location,
            dataframe_type=dataframe_type,
            json_schema=json_schema,
            partition_columns=partition_columns,
            owner_group=owner_group,
            primary_key=primary_key,
            format=format,
        )

    def _describe(self) -> dict[str, str | list | None]:
        """Returns a description of the instance of the dataset.

        Returns:
            Dict[str, str]: Dict with the details of the dataset.
        """
        description = super()._describe()
        del description["format"]
        del description["location"]

        return description<|MERGE_RESOLUTION|>--- conflicted
+++ resolved
@@ -106,13 +106,8 @@
                 Defaults to None.
             database: The name of the database.
                 (also referred to as schema). Defaults to "default".
-<<<<<<< HEAD
-            write_mode: The mode to write the data into the table. If not
-                present, the data set is read-only.
-=======
             write_mode: the mode to write the data into the table. If not
                 present, the dataset is read-only.
->>>>>>> 987dab90
                 Options are:["overwrite", "append", "upsert"].
                 "upsert" mode requires primary_key field to be populated.
                 Defaults to None.
